--- conflicted
+++ resolved
@@ -147,10 +147,6 @@
      * Returns the connection information.
      *
      * @return the IKE Session connection information.
-<<<<<<< HEAD
-     * @hide
-=======
->>>>>>> b895d7ac
      */
     @NonNull
     public IkeSessionConnectionInfo getIkeSessionConnectionInfo() {
